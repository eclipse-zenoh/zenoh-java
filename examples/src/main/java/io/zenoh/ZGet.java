//
// Copyright (c) 2023 ZettaScale Technology
//
// This program and the accompanying materials are made available under the
// terms of the Eclipse Public License 2.0 which is available at
// http://www.eclipse.org/legal/epl-2.0, or the Apache License, Version 2.0
// which is available at https://www.apache.org/licenses/LICENSE-2.0.
//
// SPDX-License-Identifier: EPL-2.0 OR Apache-2.0
//
// Contributors:
//   ZettaScale Zenoh Team, <zenoh@zettascale.tech>
//

package io.zenoh;

<<<<<<< HEAD
import io.zenoh.bytes.Encoding;
import io.zenoh.bytes.ZBytes;
import io.zenoh.exceptions.ZError;
import io.zenoh.query.GetOptions;
=======
import io.zenoh.bytes.ZBytes;
import io.zenoh.exceptions.ZError;
import io.zenoh.query.GetOptions;
import io.zenoh.query.QueryTarget;
>>>>>>> 769c02a8
import io.zenoh.query.Selector;
import io.zenoh.query.Reply;
import io.zenoh.sample.SampleKind;
import picocli.CommandLine;

import java.time.Duration;
import java.util.List;
import java.util.Optional;
import java.util.concurrent.BlockingQueue;
import java.util.concurrent.Callable;

import static io.zenoh.ConfigKt.loadConfig;

@CommandLine.Command(
        name = "ZGet",
        mixinStandardHelpOptions = true,
        description = "Zenoh Get example"
)
public class ZGet implements Callable<Integer> {

    @Override
    public Integer call() throws ZError, InterruptedException {
        Zenoh.initLogFromEnvOr("error");
        System.out.println("Opening session...");

        Config config = loadConfig(emptyArgs, configFile, connect, listen, noMulticastScouting, mode);
        Selector selector = Selector.tryFrom(this.selectorOpt);

<<<<<<< HEAD
        // A GET query can be performed in different ways, by default (using a blocking queue), using a callback
        // or providing a handler. Uncomment one of the function calls below to try out different implementations:
        // Implementation with a blocking queue
        getExampleDefault(config, selector);
        // getExampleWithCallback(config, selector);
        // getExampleWithHandler(config, selector);
        // getExampleProvidingConfig(config, selector);
=======
        // Load GET options
        GetOptions options = new GetOptions();
        options.setPayload(ZBytes.from(this.payload));
        options.setTarget(QueryTarget.valueOf(this.target));
        options.setTimeout(Duration.ofMillis(this.timeout));
        options.setAttachment(ZBytes.from(this.attachment));


        // A GET query can be performed in different ways, by default (using a blocking queue), using a callback
        // or providing a handler. Uncomment one of the function calls below to try out different implementations:
        // Implementation with a blocking queue
        getExampleDefault(config, selector, options);
        // getExampleWithCallback(config, selector, options);
        // getExampleWithHandler(config, selector, options);
>>>>>>> 769c02a8

        return 0;
    }

<<<<<<< HEAD
    private void getExampleDefault(Config config, Selector selector) throws ZError, InterruptedException {
        try (Session session = Zenoh.open(config)) {
            System.out.println("Performing Get on '" + selector + "'...");
            BlockingQueue<Optional<Reply>> receiver = session.get(selector);
=======
    private void getExampleDefault(Config config, Selector selector, GetOptions options) throws ZError, InterruptedException {
        try (Session session = Zenoh.open(config)) {
            System.out.println("Performing Get on '" + selector + "'...");

            BlockingQueue<Optional<Reply>> receiver = session.get(selector, options);
>>>>>>> 769c02a8

            while (true) {
                Optional<Reply> wrapper = receiver.take();
                if (wrapper.isEmpty()) {
                    break;
                }
                Reply reply = wrapper.get();
                handleReply(reply);
            }
        }
    }

    /**
     * Example using a simple callback for handling the replies.
     * @see io.zenoh.handlers.Callback
     */
<<<<<<< HEAD
    private void getExampleWithCallback(Config config, Selector selector) throws ZError {
        try (Session session = Zenoh.open(config)) {
            System.out.println("Performing Get on '" + selector + "'...");
            session.get(selector, this::handleReply);
=======
    private void getExampleWithCallback(Config config, Selector selector, GetOptions options) throws ZError {
        try (Session session = Zenoh.open(config)) {
            System.out.println("Performing Get on '" + selector + "'...");
            session.get(selector, this::handleReply, options);
>>>>>>> 769c02a8
        }
    }

    /**
     * Example using a custom implementation of a Handler.
     * @see QueueHandler
     * @see io.zenoh.handlers.Handler
     */
<<<<<<< HEAD
    private void getExampleWithHandler(Config config, Selector selector) throws ZError {
        try (Session session = Zenoh.open(config)) {
            System.out.println("Performing Get on '" + selector + "'...");
            QueueHandler<Reply> queueHandler = new QueueHandler<>();
            session.get(selector, queueHandler);
        }
    }

    /**
     * The purpose of this example is to show how to provide configuration parameters
     * to the get query. For this, you can optionally provide a GetConfig parameter.
     * @see GetOptions
     */
    private void getExampleProvidingConfig(Config config, Selector selector) throws ZError {
        try (Session session = Zenoh.open(config)) {
            System.out.println("Performing Get on '" + selector + "'...");

            // Build the config
            GetOptions getOptions = new GetOptions();
            getOptions.setTimeout(Duration.ofMillis(1000));
            getOptions.setEncoding(Encoding.ZENOH_STRING);
            getOptions.setPayload(ZBytes.from("Example payload"));

            // Apply the config
            session.get(selector, this::handleReply, getOptions);
=======
    private void getExampleWithHandler(Config config, Selector selector, GetOptions options) throws ZError {
        try (Session session = Zenoh.open(config)) {
            System.out.println("Performing Get on '" + selector + "'...");
            QueueHandler<Reply> queueHandler = new QueueHandler<>();
            session.get(selector, queueHandler, options);
>>>>>>> 769c02a8
        }
    }

    private void handleReply(Reply reply) {
        if (reply instanceof Reply.Success) {
            Reply.Success successReply = (Reply.Success) reply;
            if (successReply.getSample().getKind() == SampleKind.PUT) {
                System.out.println("Received ('" + successReply.getSample().getKeyExpr() + "': '" + successReply.getSample().getPayload() + "')");
            } else if (successReply.getSample().getKind() == SampleKind.DELETE) {
                System.out.println("Received (DELETE '" + successReply.getSample().getKeyExpr() + "')");
            }
        } else {
            Reply.Error errorReply = (Reply.Error) reply;
            System.out.println("Received (ERROR: '" + errorReply.getError() + "')");
        }
    }


    /**
     * ----- Example CLI arguments and private fields -----
     */

    private final Boolean emptyArgs;

    ZGet(Boolean emptyArgs) {
        this.emptyArgs = emptyArgs;
    }

    @CommandLine.Option(
            names = {"-s", "--selector"},
            description = "The selection of resources to query [default: demo/example/**].",
            defaultValue = "demo/example/**"
    )
    private String selectorOpt;

    @CommandLine.Option(
            names = {"-p", "--payload"},
            description = "An optional payload to put in the query."
    )
    private String payload;

    @CommandLine.Option(
            names = {"-t", "--target"},
            description = "The target queryables of the query. Default: BEST_MATCHING. " +
                    "[possible values: BEST_MATCHING, ALL, ALL_COMPLETE]"
    )
    private String target;

    @CommandLine.Option(
            names = {"-o", "--timeout"},
            description = "The query timeout in milliseconds [default: 10000].",
            defaultValue = "10000"
    )
    private long timeout;

    @CommandLine.Option(
            names = {"-c", "--config"},
            description = "A configuration file."
    )
    private String configFile;

    @CommandLine.Option(
            names = {"-m", "--mode"},
            description = "The session mode. Default: peer. Possible values: [peer, client, router].",
            defaultValue = "peer"
    )
    private String mode;

    @CommandLine.Option(
            names = {"-e", "--connect"},
            description = "Endpoints to connect to.",
            split = ","
    )
    private List<String> connect;

    @CommandLine.Option(
            names = {"-l", "--listen"},
            description = "Endpoints to listen on.",
            split = ","
    )
    private List<String> listen;

    @CommandLine.Option(
            names = {"-a", "--attach"},
            description = "The attachment to add to the get. The key-value pairs are &-separated, and = serves as the separator between key and value."
    )
    private String attachment;

    @CommandLine.Option(
            names = {"--no-multicast-scouting"},
            description = "Disable the multicast-based scouting mechanism.",
            defaultValue = "false"
    )
    private boolean noMulticastScouting;

    public static void main(String[] args) {
        int exitCode = new CommandLine(new ZGet(args.length == 0)).execute(args);
        System.exit(exitCode);
    }
}<|MERGE_RESOLUTION|>--- conflicted
+++ resolved
@@ -14,17 +14,10 @@
 
 package io.zenoh;
 
-<<<<<<< HEAD
-import io.zenoh.bytes.Encoding;
-import io.zenoh.bytes.ZBytes;
-import io.zenoh.exceptions.ZError;
-import io.zenoh.query.GetOptions;
-=======
 import io.zenoh.bytes.ZBytes;
 import io.zenoh.exceptions.ZError;
 import io.zenoh.query.GetOptions;
 import io.zenoh.query.QueryTarget;
->>>>>>> 769c02a8
 import io.zenoh.query.Selector;
 import io.zenoh.query.Reply;
 import io.zenoh.sample.SampleKind;
@@ -53,15 +46,6 @@
         Config config = loadConfig(emptyArgs, configFile, connect, listen, noMulticastScouting, mode);
         Selector selector = Selector.tryFrom(this.selectorOpt);
 
-<<<<<<< HEAD
-        // A GET query can be performed in different ways, by default (using a blocking queue), using a callback
-        // or providing a handler. Uncomment one of the function calls below to try out different implementations:
-        // Implementation with a blocking queue
-        getExampleDefault(config, selector);
-        // getExampleWithCallback(config, selector);
-        // getExampleWithHandler(config, selector);
-        // getExampleProvidingConfig(config, selector);
-=======
         // Load GET options
         GetOptions options = new GetOptions();
         options.setPayload(ZBytes.from(this.payload));
@@ -76,23 +60,15 @@
         getExampleDefault(config, selector, options);
         // getExampleWithCallback(config, selector, options);
         // getExampleWithHandler(config, selector, options);
->>>>>>> 769c02a8
 
         return 0;
     }
 
-<<<<<<< HEAD
-    private void getExampleDefault(Config config, Selector selector) throws ZError, InterruptedException {
-        try (Session session = Zenoh.open(config)) {
-            System.out.println("Performing Get on '" + selector + "'...");
-            BlockingQueue<Optional<Reply>> receiver = session.get(selector);
-=======
     private void getExampleDefault(Config config, Selector selector, GetOptions options) throws ZError, InterruptedException {
         try (Session session = Zenoh.open(config)) {
             System.out.println("Performing Get on '" + selector + "'...");
 
             BlockingQueue<Optional<Reply>> receiver = session.get(selector, options);
->>>>>>> 769c02a8
 
             while (true) {
                 Optional<Reply> wrapper = receiver.take();
@@ -109,17 +85,10 @@
      * Example using a simple callback for handling the replies.
      * @see io.zenoh.handlers.Callback
      */
-<<<<<<< HEAD
-    private void getExampleWithCallback(Config config, Selector selector) throws ZError {
-        try (Session session = Zenoh.open(config)) {
-            System.out.println("Performing Get on '" + selector + "'...");
-            session.get(selector, this::handleReply);
-=======
     private void getExampleWithCallback(Config config, Selector selector, GetOptions options) throws ZError {
         try (Session session = Zenoh.open(config)) {
             System.out.println("Performing Get on '" + selector + "'...");
             session.get(selector, this::handleReply, options);
->>>>>>> 769c02a8
         }
     }
 
@@ -128,39 +97,11 @@
      * @see QueueHandler
      * @see io.zenoh.handlers.Handler
      */
-<<<<<<< HEAD
-    private void getExampleWithHandler(Config config, Selector selector) throws ZError {
-        try (Session session = Zenoh.open(config)) {
-            System.out.println("Performing Get on '" + selector + "'...");
-            QueueHandler<Reply> queueHandler = new QueueHandler<>();
-            session.get(selector, queueHandler);
-        }
-    }
-
-    /**
-     * The purpose of this example is to show how to provide configuration parameters
-     * to the get query. For this, you can optionally provide a GetConfig parameter.
-     * @see GetOptions
-     */
-    private void getExampleProvidingConfig(Config config, Selector selector) throws ZError {
-        try (Session session = Zenoh.open(config)) {
-            System.out.println("Performing Get on '" + selector + "'...");
-
-            // Build the config
-            GetOptions getOptions = new GetOptions();
-            getOptions.setTimeout(Duration.ofMillis(1000));
-            getOptions.setEncoding(Encoding.ZENOH_STRING);
-            getOptions.setPayload(ZBytes.from("Example payload"));
-
-            // Apply the config
-            session.get(selector, this::handleReply, getOptions);
-=======
     private void getExampleWithHandler(Config config, Selector selector, GetOptions options) throws ZError {
         try (Session session = Zenoh.open(config)) {
             System.out.println("Performing Get on '" + selector + "'...");
             QueueHandler<Reply> queueHandler = new QueueHandler<>();
             session.get(selector, queueHandler, options);
->>>>>>> 769c02a8
         }
     }
 
